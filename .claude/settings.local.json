{
  "permissions": {
    "allow": [
      "Bash(./build/claude-session-manager:*)",
      "Bash(curl:*)",
      "Bash(jq:*)",
      "Bash(for file in ~/.claude/projects/*/*.jsonl)",
      "Bash(do echo \"=== $file ===\")",
      "Bash(done)",
      "Bash(sqlite3:*)",
      "Bash(./import-file:*)",
      "Bash(cat:*)",
<<<<<<< HEAD
      "Bash(./test_claude_output.sh:*)",
      "Bash(./test_claude_interactive.sh:*)",
      "Bash(rm:*)"
=======
      "Bash(./cmd/import-file/import-file:*)"
>>>>>>> f9a4dcf1
    ],
    "deny": []
  }
}<|MERGE_RESOLUTION|>--- conflicted
+++ resolved
@@ -10,13 +10,10 @@
       "Bash(sqlite3:*)",
       "Bash(./import-file:*)",
       "Bash(cat:*)",
-<<<<<<< HEAD
       "Bash(./test_claude_output.sh:*)",
       "Bash(./test_claude_interactive.sh:*)",
-      "Bash(rm:*)"
-=======
+      "Bash(rm:*)",
       "Bash(./cmd/import-file/import-file:*)"
->>>>>>> f9a4dcf1
     ],
     "deny": []
   }
