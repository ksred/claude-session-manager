package api

import (
	"net/http"
	"sort"
	"strconv"
	"strings"

	"github.com/gin-gonic/gin"
	"github.com/ksred/claude-session-manager/internal/database"
	"github.com/sirupsen/logrus"
)

// SQLiteHandlers contains handlers that use the SQLite database
type SQLiteHandlers struct {
	repo         *database.SessionRepository
	readOptimized *database.ReadOptimizedRepository
	adapter      *database.APIAdapter
	logger       *logrus.Logger
}

// NewSQLiteHandlers creates new SQLite-based handlers
func NewSQLiteHandlers(repo *database.SessionRepository, logger *logrus.Logger) *SQLiteHandlers {
	return &SQLiteHandlers{
		repo:         repo,
		readOptimized: database.NewReadOptimizedRepository(repo.GetDB()),
		adapter:      database.NewAPIAdapter(repo),
		logger:       logger,
	}
}

// GetSessionsHandler returns all sessions
func (h *SQLiteHandlers) GetSessionsHandler(c *gin.Context) {
	sessions, err := h.readOptimized.GetAllSessionsOptimized()
	if err != nil {
		h.logger.WithError(err).Error("Failed to get sessions from database")
		c.JSON(http.StatusInternalServerError, gin.H{
			"error": "Failed to retrieve sessions",
		})
		return
	}

	// Convert to API response format
	responses := make([]database.SessionResponse, len(sessions))
	for i, session := range sessions {
		response, err := h.adapter.SessionSummaryToSessionResponse(session)
		if err != nil {
			h.logger.WithError(err).Error("Failed to convert session to response")
			continue
		}
		responses[i] = *response
	}

	// Sort by last activity (most recent first)
	sort.Slice(responses, func(i, j int) bool {
		return responses[i].UpdatedAt.After(responses[j].UpdatedAt)
	})

	c.JSON(http.StatusOK, gin.H{
		"sessions": responses,
		"total":    len(responses),
	})
}

// GetSessionHandler returns a specific session by ID
func (h *SQLiteHandlers) GetSessionHandler(c *gin.Context) {
	sessionID := c.Param("id")

	session, err := h.repo.GetSessionByID(sessionID)
	if err != nil {
		h.logger.WithError(err).Error("Failed to get session from database")
		c.JSON(http.StatusNotFound, gin.H{
			"error": "Session not found",
		})
		return
	}

	response, err := h.adapter.SessionSummaryToSessionResponse(session)
	if err != nil {
		h.logger.WithError(err).Error("Failed to convert session to response")
		c.JSON(http.StatusInternalServerError, gin.H{
			"error": "Failed to process session",
		})
		return
	}

	c.JSON(http.StatusOK, response)
}

// GetActiveSessionsHandler returns currently active sessions
func (h *SQLiteHandlers) GetActiveSessionsHandler(c *gin.Context) {
	sessions, err := h.readOptimized.GetActiveSessionsOptimized()
	if err != nil {
		h.logger.WithError(err).Error("Failed to get active sessions from database")
		c.JSON(http.StatusInternalServerError, gin.H{
			"error": "Failed to retrieve sessions",
		})
		return
	}

	// Convert to API response format
	responses := make([]database.SessionResponse, len(sessions))
	for i, session := range sessions {
		response, err := h.adapter.SessionSummaryToSessionResponse(session)
		if err != nil {
			h.logger.WithError(err).Error("Failed to convert session to response")
			continue
		}
		responses[i] = *response
	}

	// Sort by last activity (most recent first)
	sort.Slice(responses, func(i, j int) bool {
		return responses[i].UpdatedAt.After(responses[j].UpdatedAt)
	})

	c.JSON(http.StatusOK, gin.H{
		"sessions": responses,
		"total":    len(responses),
	})
}

// GetRecentSessionsHandler returns recent sessions
func (h *SQLiteHandlers) GetRecentSessionsHandler(c *gin.Context) {
	limitStr := c.DefaultQuery("limit", "10")
	limit, err := strconv.Atoi(limitStr)
	if err != nil || limit <= 0 {
		limit = 10
	}
	if limit > 100 {
		limit = 100
	}

	sessions, err := h.repo.GetRecentSessions(limit)
	if err != nil {
		h.logger.WithError(err).Error("Failed to get recent sessions from database")
		c.JSON(http.StatusInternalServerError, gin.H{
			"error": "Failed to retrieve sessions",
		})
		return
	}

	// Convert to API response format
	responses := make([]database.SessionResponse, len(sessions))
	for i, session := range sessions {
		response, err := h.adapter.SessionSummaryToSessionResponse(session)
		if err != nil {
			h.logger.WithError(err).Error("Failed to convert session to response")
			continue
		}
		responses[i] = *response
	}

	c.JSON(http.StatusOK, gin.H{
		"sessions": responses,
		"limit":    limit,
	})
}

// GetMetricsSummaryHandler returns overall metrics summary
func (h *SQLiteHandlers) GetMetricsSummaryHandler(c *gin.Context) {
	// Get total sessions
	totalSessions, err := h.repo.GetTotalSessions()
	if err != nil {
		h.logger.WithError(err).Error("Failed to get total sessions")
		c.JSON(http.StatusInternalServerError, gin.H{
			"error": "Failed to retrieve metrics",
		})
		return
	}

	// Get active sessions
	activeSessions, err := h.repo.GetActiveSessionsCount()
	if err != nil {
		h.logger.WithError(err).Error("Failed to get active sessions")
		c.JSON(http.StatusInternalServerError, gin.H{
			"error": "Failed to retrieve metrics",
		})
		return
	}

	// Get total messages
	totalMessages, err := h.repo.GetTotalMessages()
	if err != nil {
		h.logger.WithError(err).Error("Failed to get total messages")
		c.JSON(http.StatusInternalServerError, gin.H{
			"error": "Failed to retrieve metrics",
		})
		return
	}

	// Get overall token usage
	tokenUsage, err := h.repo.GetOverallTokenUsage()
	if err != nil {
		h.logger.WithError(err).Error("Failed to get token usage")
		c.JSON(http.StatusInternalServerError, gin.H{
			"error": "Failed to retrieve metrics",
		})
		return
	}

	// Get estimated cost
	totalCost, err := h.repo.GetEstimatedCost()
	if err != nil {
		h.logger.WithError(err).Error("Failed to get estimated cost")
		c.JSON(http.StatusInternalServerError, gin.H{
			"error": "Failed to retrieve metrics",
		})
		return
	}

	// Get average session duration
	avgDuration, err := h.repo.GetAverageSessionDuration()
	if err != nil {
		h.logger.WithError(err).Error("Failed to get average duration")
		c.JSON(http.StatusInternalServerError, gin.H{
			"error": "Failed to retrieve metrics",
		})
		return
	}

	// Get most used model
	mostUsedModel, err := h.repo.GetMostUsedModel()
	if err != nil {
		h.logger.WithError(err).Error("Failed to get most used model")
		c.JSON(http.StatusInternalServerError, gin.H{
			"error": "Failed to retrieve metrics",
		})
		return
	}

	// Get model usage
	modelUsage, err := h.repo.GetModelUsage()
	if err != nil {
		h.logger.WithError(err).Error("Failed to get model usage")
		c.JSON(http.StatusInternalServerError, gin.H{
			"error": "Failed to retrieve metrics",
		})
		return
	}

	summary := MetricsSummary{
		TotalSessions:          totalSessions,
		ActiveSessions:         activeSessions,
		TotalMessages:          totalMessages,
		TotalTokensUsed:        tokenUsage.TotalTokens,
		TotalEstimatedCost:     totalCost,
		AverageSessionDuration: avgDuration,
		MostUsedModel:          mostUsedModel,
		ModelUsage:             modelUsage,
	}

	c.JSON(http.StatusOK, summary)
}

// GetActivityHandler returns activity timeline data
func (h *SQLiteHandlers) GetActivityHandler(c *gin.Context) {
	limitStr := c.DefaultQuery("limit", "50")
	limit, err := strconv.Atoi(limitStr)
	if err != nil || limit <= 0 {
		limit = 50
	}
	if limit > 500 {
		limit = 500
	}

	activities, err := h.repo.GetRecentActivity(limit)
	if err != nil {
		h.logger.WithError(err).Error("Failed to get recent activity from database")
		c.JSON(http.StatusInternalServerError, gin.H{
			"error": "Failed to retrieve activity",
		})
		return
	}

	// Convert to API response format
	apiActivities := make([]database.ActivityEntry, len(activities))
	for i, activity := range activities {
		apiActivities[i] = h.adapter.ActivityLogEntryToAPIActivityEntry(activity)
	}

	c.JSON(http.StatusOK, gin.H{
		"activity": apiActivities,
		"total":    len(apiActivities),
	})
}

// GetSessionActivityHandler returns activity for a specific session
func (h *SQLiteHandlers) GetSessionActivityHandler(c *gin.Context) {
	sessionID := c.Param("id")
	
	limitStr := c.DefaultQuery("limit", "50")
	limit := 50
	if l, err := strconv.Atoi(limitStr); err == nil && l > 0 && l <= 100 {
		limit = l
	}

	activities, err := h.repo.GetSessionActivity(sessionID, limit)
	if err != nil {
		h.logger.WithError(err).Error("Failed to get session activity")
		c.JSON(http.StatusInternalServerError, gin.H{
			"error": "Failed to retrieve session activity",
		})
		return
	}

	// Convert to API model
	apiActivities := make([]database.ActivityEntry, len(activities))
	for i, activity := range activities {
		apiActivities[i] = h.adapter.ActivityLogEntryToAPIActivityEntry(activity)
	}

	c.JSON(http.StatusOK, gin.H{
		"activity": apiActivities,
		"total":    len(apiActivities),
	})
}

// GetProjectActivityHandler returns activity for a specific project
func (h *SQLiteHandlers) GetProjectActivityHandler(c *gin.Context) {
	projectName := c.Param("projectName")
	
	limitStr := c.DefaultQuery("limit", "50")
	limit := 50
	if l, err := strconv.Atoi(limitStr); err == nil && l > 0 && l <= 100 {
		limit = l
	}

	activities, err := h.repo.GetProjectActivity(projectName, limit)
	if err != nil {
		h.logger.WithError(err).Error("Failed to get project activity")
		c.JSON(http.StatusInternalServerError, gin.H{
			"error": "Failed to retrieve project activity",
		})
		return
	}

	// Convert to API model
	apiActivities := make([]database.ActivityEntry, len(activities))
	for i, activity := range activities {
		apiActivities[i] = h.adapter.ActivityLogEntryToAPIActivityEntry(activity)
	}

	c.JSON(http.StatusOK, gin.H{
		"activity": apiActivities,
		"total":    len(apiActivities),
	})
}

// GetUsageStatsHandler returns usage statistics
func (h *SQLiteHandlers) GetUsageStatsHandler(c *gin.Context) {
	// Get daily metrics for the last 7 days
	dailyMetrics, err := h.repo.GetDailyMetrics(7)
	if err != nil {
		h.logger.WithError(err).Error("Failed to get daily metrics")
		c.JSON(http.StatusInternalServerError, gin.H{
			"error": "Failed to retrieve usage stats",
		})
		return
	}

	// Get model usage
	modelUsage, err := h.repo.GetModelUsage()
	if err != nil {
		h.logger.WithError(err).Error("Failed to get model usage")
		c.JSON(http.StatusInternalServerError, gin.H{
			"error": "Failed to retrieve usage stats",
		})
		return
	}

	// Get peak hours
	peakHours, err := h.repo.GetPeakHours()
	if err != nil {
		h.logger.WithError(err).Error("Failed to get peak hours")
		c.JSON(http.StatusInternalServerError, gin.H{
			"error": "Failed to retrieve usage stats",
		})
		return
	}

	// Format daily sessions
	var dailySessionsList []gin.H
	for _, daily := range dailyMetrics {
		dailySessionsList = append(dailySessionsList, gin.H{
			"date":  daily.Date,
			"count": daily.SessionCount,
		})
	}

	stats := gin.H{
		"daily_sessions": dailySessionsList,
		"model_usage":    modelUsage,
		"peak_hours":     peakHours,
	}

	c.JSON(http.StatusOK, stats)
}

// SearchHandler handles search queries across sessions
func (h *SQLiteHandlers) SearchHandler(c *gin.Context) {
	query := c.Query("q")
	if query == "" {
		c.JSON(http.StatusBadRequest, gin.H{
			"error": "Query parameter 'q' is required",
		})
		return
	}

	// Validate query length
	if len(query) > 100 {
		c.JSON(http.StatusBadRequest, gin.H{
			"error": "Query too long (max 100 characters)",
		})
		return
	}

	sessions, err := h.repo.SearchSessions(query)
	if err != nil {
		h.logger.WithError(err).Error("Failed to search sessions in database")
		c.JSON(http.StatusInternalServerError, gin.H{
			"error": "Failed to search sessions",
		})
		return
	}

	// Convert to API response format
	results := make([]database.SessionResponse, len(sessions))
	for i, session := range sessions {
		response, err := h.adapter.SessionSummaryToSessionResponse(session)
		if err != nil {
			h.logger.WithError(err).Error("Failed to convert session to response")
			continue
		}
		results[i] = *response
	}

	// Sort results by relevance (most recent first)
	sort.Slice(results, func(i, j int) bool {
		return results[i].UpdatedAt.After(results[j].UpdatedAt)
	})

	c.JSON(http.StatusOK, gin.H{
		"query":   query,
		"results": results,
		"total":   len(results),
	})
}

// GetRecentFilesHandler returns recently modified files across all sessions
// @Summary Get recently modified files
// @Description Retrieve a list of files that were recently modified across all Claude sessions
// @Tags Files
// @Accept json
// @Produce json
// @Param limit query int false "Maximum number of files to return (default: 20, max: 100)"
// @Param offset query int false "Number of files to skip for pagination (default: 0)"
// @Success 200 {object} RecentFilesResponse "Successfully retrieved recent files"
// @Failure 500 {object} ErrorResponse "Internal server error"
// @Router /files/recent [get]
func (h *SQLiteHandlers) GetRecentFilesHandler(c *gin.Context) {
	// Parse query parameters
	limit := 20
	offset := 0

	if l := c.Query("limit"); l != "" {
		if parsed, err := strconv.Atoi(l); err == nil && parsed > 0 && parsed <= 100 {
			limit = parsed
		}
	}

	if o := c.Query("offset"); o != "" {
		if parsed, err := strconv.Atoi(o); err == nil && parsed >= 0 {
			offset = parsed
		}
	}

	// Get recent files from repository
	files, total, err := h.repo.GetRecentFiles(limit, offset)
	if err != nil {
		h.logger.WithError(err).Error("Failed to get recent files")
		c.JSON(http.StatusInternalServerError, gin.H{
			"error": "Failed to retrieve recent files",
		})
		return
	}

	// Convert to API response format
	var apiFiles []gin.H
	for _, file := range files {
		apiFile := gin.H{
			"file_path":     file.FilePath,
			"last_modified": file.LastModified,
			"session_id":    file.SessionID,
			"session_title": file.SessionTitle,
			"project_name":  file.ProjectName,
			"project_path":  file.ProjectPath,
			"tool_name":     file.ToolName,
			"occurrences":   file.Occurrences,
		}
		
		if file.GitBranch != nil {
			apiFile["git_branch"] = *file.GitBranch
		}
		
		apiFiles = append(apiFiles, apiFile)
	}

	c.JSON(http.StatusOK, gin.H{
		"files":  apiFiles,
		"total":  total,
		"limit":  limit,
		"offset": offset,
	})
}

// GetProjectRecentFilesHandler returns recently modified files for a specific project
// @Summary Get project recent files
// @Description Retrieve files that were recently modified within a specific project
// @Tags Projects
// @Accept json
// @Produce json
// @Param projectName path string true "Name of the project"
// @Param limit query int false "Maximum number of files to return (default: 20, max: 100)"
// @Param branch query string false "Filter by git branch name"
// @Success 200 {object} ProjectRecentFilesResponse "Successfully retrieved project recent files"
// @Failure 400 {object} ErrorResponse "Bad request - missing project name"
// @Failure 500 {object} ErrorResponse "Internal server error"
// @Router /projects/{projectName}/files/recent [get]
func (h *SQLiteHandlers) GetProjectRecentFilesHandler(c *gin.Context) {
	projectName := c.Param("projectName")
	if projectName == "" {
		c.JSON(http.StatusBadRequest, gin.H{
			"error": "Project name is required",
		})
		return
	}

	// Parse query parameters
	limit := 20
	if l := c.Query("limit"); l != "" {
		if parsed, err := strconv.Atoi(l); err == nil && parsed > 0 && parsed <= 100 {
			limit = parsed
		}
	}

	var branch *string
	if b := c.Query("branch"); b != "" {
		branch = &b
	}

	// Get project recent files from repository
	files, err := h.repo.GetProjectRecentFiles(projectName, limit, branch)
	if err != nil {
		h.logger.WithError(err).Error("Failed to get project recent files")
		c.JSON(http.StatusInternalServerError, gin.H{
			"error": "Failed to retrieve project recent files",
		})
		return
	}

	// Convert to API response format
	var apiFiles []gin.H
	for _, file := range files {
		// Parse tools used
		toolsList := []string{}
		if file.ToolsUsed != "" {
			toolsList = strings.Split(file.ToolsUsed, ",")
		}

		apiFile := gin.H{
			"file_path":           file.FilePath,
			"last_modified":       file.LastModified,
			"sessions":            file.Sessions,
			"tools_used":          toolsList,
			"total_modifications": file.TotalModifications,
		}
		
		apiFiles = append(apiFiles, apiFile)
	}

	c.JSON(http.StatusOK, gin.H{
		"project_name": projectName,
		"files":        apiFiles,
		"total":        len(apiFiles),
	})
}

// GetTokenTimelineHandler returns overall token usage timeline
// @Summary Get token usage timeline
// @Description Retrieve token usage over time with configurable granularity
// @Tags Analytics
// @Accept json
// @Produce json
// @Param hours query int false "Number of hours to look back (default: 24, max: 720)"
// @Param granularity query string false "Time granularity: minute, hour, day (default: hour)"
// @Success 200 {object} TokenTimelineResponse "Successfully retrieved token timeline"
// @Failure 400 {object} ErrorResponse "Invalid query parameters"
// @Failure 500 {object} ErrorResponse "Internal server error"
// @Router /analytics/tokens/timeline [get]
func (h *SQLiteHandlers) GetTokenTimelineHandler(c *gin.Context) {
	// Parse query parameters
	hours := 24
	if hoursStr := c.Query("hours"); hoursStr != "" {
		if parsed, err := strconv.Atoi(hoursStr); err == nil && parsed > 0 && parsed <= 720 {
			hours = parsed
		}
	}

	granularity := c.DefaultQuery("granularity", "hour")
	if granularity != "minute" && granularity != "hour" && granularity != "day" {
		granularity = "hour"
	}

	timeline, err := h.readOptimized.GetTokenTimelineOptimized(hours, granularity)
	if err != nil {
		h.logger.WithError(err).Error("Failed to get token timeline")
		c.JSON(http.StatusInternalServerError, gin.H{
			"error": "Failed to retrieve token timeline",
		})
		return
	}

	c.JSON(http.StatusOK, gin.H{
		"timeline":    timeline,
		"hours":       hours,
		"granularity": granularity,
		"total":       len(timeline),
	})
}

// GetSessionTokenTimelineHandler returns token usage timeline for a specific session
// @Summary Get session token timeline
// @Description Retrieve token usage over time for a specific session
// @Tags Sessions
// @Accept json
// @Produce json
// @Param id path string true "Session ID"
<<<<<<< HEAD
// @Param hours query int false "Number of hours to look back (default: 24, max: 8760)"
=======
// @Param hours query int false "Number of hours to look back (default: 168)"
>>>>>>> 2503597e
// @Param granularity query string false "Time granularity: minute, hour, day (default: minute)"
// @Success 200 {object} TokenTimelineResponse "Successfully retrieved session token timeline"
// @Failure 400 {object} ErrorResponse "Invalid parameters"
// @Failure 404 {object} ErrorResponse "Session not found"
// @Failure 500 {object} ErrorResponse "Internal server error"
// @Router /sessions/{id}/tokens/timeline [get]
func (h *SQLiteHandlers) GetSessionTokenTimelineHandler(c *gin.Context) {
	sessionID := c.Param("id")
	if sessionID == "" {
		c.JSON(http.StatusBadRequest, gin.H{
			"error": "Session ID is required",
		})
		return
	}

	// Parse hours parameter with default of 168 (1 week)
	hours := 168
	if hoursStr := c.Query("hours"); hoursStr != "" {
		if parsedHours, err := strconv.Atoi(hoursStr); err == nil && parsedHours > 0 {
			hours = parsedHours
		}
	}

	granularity := c.DefaultQuery("granularity", "minute")
	if granularity != "minute" && granularity != "hour" && granularity != "day" {
		granularity = "minute"
	}

<<<<<<< HEAD
	// Parse hours parameter, default to 24 hours
	hoursStr := c.DefaultQuery("hours", "24")
	hours, err := strconv.Atoi(hoursStr)
	if err != nil || hours <= 0 {
		hours = 24
	}
	if hours > 8760 { // Max 1 year
		hours = 8760
	}

	timeline, err := h.repo.GetSessionTokenTimeline(sessionID, hours, granularity)
=======
	// Log the request parameters
	h.logger.WithFields(logrus.Fields{
		"session_id":  sessionID,
		"hours":       hours,
		"granularity": granularity,
	}).Debug("Getting session token timeline")

	timeline, err := h.readOptimized.GetSessionTokenTimelineOptimized(sessionID, hours, granularity)
>>>>>>> 2503597e
	if err != nil {
		h.logger.WithError(err).Error("Failed to get session token timeline")
		c.JSON(http.StatusInternalServerError, gin.H{
			"error": "Failed to retrieve session token timeline",
		})
		return
	}

	// Log the result count
	h.logger.WithFields(logrus.Fields{
		"session_id":    sessionID,
		"timeline_count": len(timeline),
		"hours":         hours,
		"granularity":   granularity,
	}).Debug("Retrieved session token timeline")

	// If no timeline data, check if session exists
	if len(timeline) == 0 {
		// Verify if the session actually exists
		_, err := h.readOptimized.GetSessionByIDOptimized(sessionID)
		if err != nil {
			c.JSON(http.StatusNotFound, gin.H{
				"error": "Session not found",
			})
			return
		}
		
		// Session exists but has no token usage data yet - return empty timeline
		c.JSON(http.StatusOK, gin.H{
			"session_id":  sessionID,
			"timeline":    []interface{}{},
			"granularity": granularity,
			"total":       0,
		})
		return
	}

	c.JSON(http.StatusOK, gin.H{
		"session_id":  sessionID,
		"timeline":    timeline,
		"granularity": granularity,
		"total":       len(timeline),
	})
}

// GetProjectTokenTimelineHandler returns token usage timeline for a specific project
// @Summary Get project token timeline
// @Description Retrieve token usage over time for a specific project
// @Tags Projects
// @Accept json
// @Produce json
// @Param projectName path string true "Name of the project"
// @Param hours query int false "Number of hours to look back (default: 168/7 days, max: 720)"
// @Param granularity query string false "Time granularity: minute, hour, day (default: hour)"
// @Success 200 {object} TokenTimelineResponse "Successfully retrieved project token timeline"
// @Failure 400 {object} ErrorResponse "Invalid parameters"
// @Failure 404 {object} ErrorResponse "Project not found"
// @Failure 500 {object} ErrorResponse "Internal server error"
// @Router /projects/{projectName}/tokens/timeline [get]
func (h *SQLiteHandlers) GetProjectTokenTimelineHandler(c *gin.Context) {
	projectName := c.Param("projectName")
	if projectName == "" {
		c.JSON(http.StatusBadRequest, gin.H{
			"error": "Project name is required",
		})
		return
	}

	// Parse query parameters
	hours := 168 // Default to 7 days for project view
	if hoursStr := c.Query("hours"); hoursStr != "" {
		if parsed, err := strconv.Atoi(hoursStr); err == nil && parsed > 0 && parsed <= 720 {
			hours = parsed
		}
	}

	granularity := c.DefaultQuery("granularity", "hour")
	if granularity != "minute" && granularity != "hour" && granularity != "day" {
		granularity = "hour"
	}

	timeline, err := h.repo.GetProjectTokenTimeline(projectName, hours, granularity)
	if err != nil {
		h.logger.WithError(err).Error("Failed to get project token timeline")
		c.JSON(http.StatusInternalServerError, gin.H{
			"error": "Failed to retrieve project token timeline",
		})
		return
	}

	if len(timeline) == 0 {
		c.JSON(http.StatusNotFound, gin.H{
			"error": "Project not found or has no token usage",
		})
		return
	}

	c.JSON(http.StatusOK, gin.H{
		"project_name": projectName,
		"timeline":     timeline,
		"hours":        hours,
		"granularity":  granularity,
		"total":        len(timeline),
	})
}<|MERGE_RESOLUTION|>--- conflicted
+++ resolved
@@ -636,11 +636,7 @@
 // @Accept json
 // @Produce json
 // @Param id path string true "Session ID"
-<<<<<<< HEAD
-// @Param hours query int false "Number of hours to look back (default: 24, max: 8760)"
-=======
 // @Param hours query int false "Number of hours to look back (default: 168)"
->>>>>>> 2503597e
 // @Param granularity query string false "Time granularity: minute, hour, day (default: minute)"
 // @Success 200 {object} TokenTimelineResponse "Successfully retrieved session token timeline"
 // @Failure 400 {object} ErrorResponse "Invalid parameters"
@@ -669,19 +665,6 @@
 		granularity = "minute"
 	}
 
-<<<<<<< HEAD
-	// Parse hours parameter, default to 24 hours
-	hoursStr := c.DefaultQuery("hours", "24")
-	hours, err := strconv.Atoi(hoursStr)
-	if err != nil || hours <= 0 {
-		hours = 24
-	}
-	if hours > 8760 { // Max 1 year
-		hours = 8760
-	}
-
-	timeline, err := h.repo.GetSessionTokenTimeline(sessionID, hours, granularity)
-=======
 	// Log the request parameters
 	h.logger.WithFields(logrus.Fields{
 		"session_id":  sessionID,
@@ -690,7 +673,6 @@
 	}).Debug("Getting session token timeline")
 
 	timeline, err := h.readOptimized.GetSessionTokenTimelineOptimized(sessionID, hours, granularity)
->>>>>>> 2503597e
 	if err != nil {
 		h.logger.WithError(err).Error("Failed to get session token timeline")
 		c.JSON(http.StatusInternalServerError, gin.H{
